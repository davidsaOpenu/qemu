/*
 *  emulator main execution loop
 *
 *  Copyright (c) 2003-2005 Fabrice Bellard
 *
 * This library is free software; you can redistribute it and/or
 * modify it under the terms of the GNU Lesser General Public
 * License as published by the Free Software Foundation; either
 * version 2 of the License, or (at your option) any later version.
 *
 * This library is distributed in the hope that it will be useful,
 * but WITHOUT ANY WARRANTY; without even the implied warranty of
 * MERCHANTABILITY or FITNESS FOR A PARTICULAR PURPOSE.  See the GNU
 * Lesser General Public License for more details.
 *
 * You should have received a copy of the GNU Lesser General Public
 * License along with this library; if not, see <http://www.gnu.org/licenses/>.
 */
#include "qemu/osdep.h"
#include "cpu.h"
#include "trace-root.h"
#include "disas/disas.h"
#include "exec/exec-all.h"
#include "tcg.h"
#include "qemu/atomic.h"
#include "sysemu/qtest.h"
#include "qemu/timer.h"
#include "exec/address-spaces.h"
#include "qemu/rcu.h"
#include "exec/tb-hash.h"
#include "exec/log.h"
#include "qemu/main-loop.h"
#if defined(TARGET_I386) && !defined(CONFIG_USER_ONLY)
#include "hw/i386/apic.h"
#endif
#include "sysemu/replay.h"

/* -icount align implementation. */

typedef struct SyncClocks {
    int64_t diff_clk;
    int64_t last_cpu_icount;
    int64_t realtime_clock;
} SyncClocks;

#if !defined(CONFIG_USER_ONLY)
/* Allow the guest to have a max 3ms advance.
 * The difference between the 2 clocks could therefore
 * oscillate around 0.
 */
#define VM_CLOCK_ADVANCE 3000000
#define THRESHOLD_REDUCE 1.5
#define MAX_DELAY_PRINT_RATE 2000000000LL
#define MAX_NB_PRINTS 100

static void align_clocks(SyncClocks *sc, const CPUState *cpu)
{
    int64_t cpu_icount;

    if (!icount_align_option) {
        return;
    }

    cpu_icount = cpu->icount_extra + cpu->icount_decr.u16.low;
    sc->diff_clk += cpu_icount_to_ns(sc->last_cpu_icount - cpu_icount);
    sc->last_cpu_icount = cpu_icount;

    if (sc->diff_clk > VM_CLOCK_ADVANCE) {
#ifndef _WIN32
        struct timespec sleep_delay, rem_delay;
        sleep_delay.tv_sec = sc->diff_clk / 1000000000LL;
        sleep_delay.tv_nsec = sc->diff_clk % 1000000000LL;
        if (nanosleep(&sleep_delay, &rem_delay) < 0) {
            sc->diff_clk = rem_delay.tv_sec * 1000000000LL + rem_delay.tv_nsec;
        } else {
            sc->diff_clk = 0;
        }
#else
        Sleep(sc->diff_clk / SCALE_MS);
        sc->diff_clk = 0;
#endif
    }
}

static void print_delay(const SyncClocks *sc)
{
    static float threshold_delay;
    static int64_t last_realtime_clock;
    static int nb_prints;

    if (icount_align_option &&
        sc->realtime_clock - last_realtime_clock >= MAX_DELAY_PRINT_RATE &&
        nb_prints < MAX_NB_PRINTS) {
        if ((-sc->diff_clk / (float)1000000000LL > threshold_delay) ||
            (-sc->diff_clk / (float)1000000000LL <
             (threshold_delay - THRESHOLD_REDUCE))) {
            threshold_delay = (-sc->diff_clk / 1000000000LL) + 1;
            printf("Warning: The guest is now late by %.1f to %.1f seconds\n",
                   threshold_delay - 1,
                   threshold_delay);
            nb_prints++;
            last_realtime_clock = sc->realtime_clock;
        }
    }
}

static void init_delay_params(SyncClocks *sc,
                              const CPUState *cpu)
{
    if (!icount_align_option) {
        return;
    }
    sc->realtime_clock = qemu_clock_get_ns(QEMU_CLOCK_VIRTUAL_RT);
    sc->diff_clk = qemu_clock_get_ns(QEMU_CLOCK_VIRTUAL) - sc->realtime_clock;
    sc->last_cpu_icount = cpu->icount_extra + cpu->icount_decr.u16.low;
    if (sc->diff_clk < max_delay) {
        max_delay = sc->diff_clk;
    }
    if (sc->diff_clk > max_advance) {
        max_advance = sc->diff_clk;
    }

    /* Print every 2s max if the guest is late. We limit the number
       of printed messages to NB_PRINT_MAX(currently 100) */
    print_delay(sc);
}
#else
static void align_clocks(SyncClocks *sc, const CPUState *cpu)
{
}

static void init_delay_params(SyncClocks *sc, const CPUState *cpu)
{
}
#endif /* CONFIG USER ONLY */

/* Execute a TB, and fix up the CPU state afterwards if necessary */
static inline tcg_target_ulong cpu_tb_exec(CPUState *cpu, TranslationBlock *itb)
{
    CPUArchState *env = cpu->env_ptr;
    uintptr_t ret;
    TranslationBlock *last_tb;
    int tb_exit;
    uint8_t *tb_ptr = itb->tc_ptr;

    qemu_log_mask_and_addr(CPU_LOG_EXEC, itb->pc,
                           "Trace %p [%d: " TARGET_FMT_lx "] %s\n",
                           itb->tc_ptr, cpu->cpu_index, itb->pc,
                           lookup_symbol(itb->pc));

#if defined(DEBUG_DISAS)
    if (qemu_loglevel_mask(CPU_LOG_TB_CPU)
        && qemu_log_in_addr_range(itb->pc)) {
        qemu_log_lock();
#if defined(TARGET_I386)
        log_cpu_state(cpu, CPU_DUMP_CCOP);
#else
        log_cpu_state(cpu, 0);
#endif
        qemu_log_unlock();
    }
#endif /* DEBUG_DISAS */

    cpu->can_do_io = !use_icount;
    ret = tcg_qemu_tb_exec(env, tb_ptr);
    cpu->can_do_io = 1;
    last_tb = (TranslationBlock *)(ret & ~TB_EXIT_MASK);
    tb_exit = ret & TB_EXIT_MASK;
    trace_exec_tb_exit(last_tb, tb_exit);

    if (tb_exit > TB_EXIT_IDX1) {
        /* We didn't start executing this TB (eg because the instruction
         * counter hit zero); we must restore the guest PC to the address
         * of the start of the TB.
         */
        CPUClass *cc = CPU_GET_CLASS(cpu);
        qemu_log_mask_and_addr(CPU_LOG_EXEC, last_tb->pc,
                               "Stopped execution of TB chain before %p ["
                               TARGET_FMT_lx "] %s\n",
                               last_tb->tc_ptr, last_tb->pc,
                               lookup_symbol(last_tb->pc));
        if (cc->synchronize_from_tb) {
            cc->synchronize_from_tb(cpu, last_tb);
        } else {
            assert(cc->set_pc);
            cc->set_pc(cpu, last_tb->pc);
        }
    }
    return ret;
}

#ifndef CONFIG_USER_ONLY
/* Execute the code without caching the generated code. An interpreter
   could be used if available. */
static void cpu_exec_nocache(CPUState *cpu, int max_cycles,
                             TranslationBlock *orig_tb, bool ignore_icount)
{
    TranslationBlock *tb;

    /* Should never happen.
       We only end up here when an existing TB is too long.  */
    if (max_cycles > CF_COUNT_MASK)
        max_cycles = CF_COUNT_MASK;

    tb_lock();
    tb = tb_gen_code(cpu, orig_tb->pc, orig_tb->cs_base, orig_tb->flags,
                     max_cycles | CF_NOCACHE
                         | (ignore_icount ? CF_IGNORE_ICOUNT : 0));
    tb->orig_tb = orig_tb;
    tb_unlock();

    /* execute the generated code */
    trace_exec_tb_nocache(tb, tb->pc);
    cpu_tb_exec(cpu, tb);

    tb_lock();
    tb_phys_invalidate(tb, -1);
    tb_free(tb);
    tb_unlock();
}
#endif

static void cpu_exec_step(CPUState *cpu)
{
    CPUClass *cc = CPU_GET_CLASS(cpu);
    CPUArchState *env = (CPUArchState *)cpu->env_ptr;
    TranslationBlock *tb;
    target_ulong cs_base, pc;
    uint32_t flags;

    cpu_get_tb_cpu_state(env, &pc, &cs_base, &flags);
    if (sigsetjmp(cpu->jmp_env, 0) == 0) {
        mmap_lock();
        tb_lock();
        tb = tb_gen_code(cpu, pc, cs_base, flags,
                         1 | CF_NOCACHE | CF_IGNORE_ICOUNT);
        tb->orig_tb = NULL;
        tb_unlock();
        mmap_unlock();

        cc->cpu_exec_enter(cpu);
        /* execute the generated code */
        trace_exec_tb_nocache(tb, pc);
        cpu_tb_exec(cpu, tb);
        cc->cpu_exec_exit(cpu);

        tb_lock();
        tb_phys_invalidate(tb, -1);
        tb_free(tb);
        tb_unlock();
    } else {
        /* We may have exited due to another problem here, so we need
         * to reset any tb_locks we may have taken but didn't release.
         * The mmap_lock is dropped by tb_gen_code if it runs out of
         * memory.
         */
#ifndef CONFIG_SOFTMMU
        tcg_debug_assert(!have_mmap_lock());
#endif
        tb_lock_reset();
    }
}

void cpu_exec_step_atomic(CPUState *cpu)
{
    start_exclusive();

    /* Since we got here, we know that parallel_cpus must be true.  */
    parallel_cpus = false;
    cpu_exec_step(cpu);
    parallel_cpus = true;

    end_exclusive();
}

struct tb_desc {
    target_ulong pc;
    target_ulong cs_base;
    CPUArchState *env;
    tb_page_addr_t phys_page1;
    uint32_t flags;
};

static bool tb_cmp(const void *p, const void *d)
{
    const TranslationBlock *tb = p;
    const struct tb_desc *desc = d;

    if (tb->pc == desc->pc &&
        tb->page_addr[0] == desc->phys_page1 &&
        tb->cs_base == desc->cs_base &&
        tb->flags == desc->flags &&
        !atomic_read(&tb->invalid)) {
        /* check next page if needed */
        if (tb->page_addr[1] == -1) {
            return true;
        } else {
            tb_page_addr_t phys_page2;
            target_ulong virt_page2;

            virt_page2 = (desc->pc & TARGET_PAGE_MASK) + TARGET_PAGE_SIZE;
            phys_page2 = get_page_addr_code(desc->env, virt_page2);
            if (tb->page_addr[1] == phys_page2) {
                return true;
            }
        }
    }
    return false;
}

static TranslationBlock *tb_htable_lookup(CPUState *cpu,
                                          target_ulong pc,
                                          target_ulong cs_base,
                                          uint32_t flags)
{
    tb_page_addr_t phys_pc;
    struct tb_desc desc;
    uint32_t h;

    desc.env = (CPUArchState *)cpu->env_ptr;
    desc.cs_base = cs_base;
    desc.flags = flags;
    desc.pc = pc;
    phys_pc = get_page_addr_code(desc.env, pc);
    desc.phys_page1 = phys_pc & TARGET_PAGE_MASK;
    h = tb_hash_func(phys_pc, pc, flags);
    return qht_lookup(&tcg_ctx.tb_ctx.htable, tb_cmp, &desc, h);
}

static inline TranslationBlock *tb_find(CPUState *cpu,
                                        TranslationBlock *last_tb,
                                        int tb_exit)
{
    CPUArchState *env = (CPUArchState *)cpu->env_ptr;
    TranslationBlock *tb;
    target_ulong cs_base, pc;
    uint32_t flags;
    bool have_tb_lock = false;

    /* we record a subset of the CPU state. It will
       always be the same before a given translated block
       is executed. */
    cpu_get_tb_cpu_state(env, &pc, &cs_base, &flags);
    tb = atomic_rcu_read(&cpu->tb_jmp_cache[tb_jmp_cache_hash_func(pc)]);
    if (unlikely(!tb || tb->pc != pc || tb->cs_base != cs_base ||
                 tb->flags != flags)) {
        tb = tb_htable_lookup(cpu, pc, cs_base, flags);
        if (!tb) {

            /* mmap_lock is needed by tb_gen_code, and mmap_lock must be
             * taken outside tb_lock. As system emulation is currently
             * single threaded the locks are NOPs.
             */
            mmap_lock();
            tb_lock();
            have_tb_lock = true;

            /* There's a chance that our desired tb has been translated while
             * taking the locks so we check again inside the lock.
             */
            tb = tb_htable_lookup(cpu, pc, cs_base, flags);
            if (!tb) {
                /* if no translated code available, then translate it now */
                tb = tb_gen_code(cpu, pc, cs_base, flags, 0);
            }

            mmap_unlock();
        }

        /* We add the TB in the virtual pc hash table for the fast lookup */
        atomic_set(&cpu->tb_jmp_cache[tb_jmp_cache_hash_func(pc)], tb);
    }
#ifndef CONFIG_USER_ONLY
    /* We don't take care of direct jumps when address mapping changes in
     * system emulation. So it's not safe to make a direct jump to a TB
     * spanning two pages because the mapping for the second page can change.
     */
    if (tb->page_addr[1] != -1) {
        last_tb = NULL;
    }
#endif
    /* See if we can patch the calling TB. */
    if (last_tb && !qemu_loglevel_mask(CPU_LOG_TB_NOCHAIN)) {
        if (!have_tb_lock) {
            tb_lock();
            have_tb_lock = true;
        }
        if (!tb->invalid) {
            tb_add_jump(last_tb, tb_exit, tb);
        }
    }
    if (have_tb_lock) {
        tb_unlock();
    }
    return tb;
}

static inline bool cpu_handle_halt(CPUState *cpu)
{
    if (cpu->halted) {
#if defined(TARGET_I386) && !defined(CONFIG_USER_ONLY)
        if ((cpu->interrupt_request & CPU_INTERRUPT_POLL)
            && replay_interrupt()) {
            X86CPU *x86_cpu = X86_CPU(cpu);
            qemu_mutex_lock_iothread();
            apic_poll_irq(x86_cpu->apic_state);
            cpu_reset_interrupt(cpu, CPU_INTERRUPT_POLL);
            qemu_mutex_unlock_iothread();
        }
#endif
        if (!cpu_has_work(cpu)) {
            return true;
        }

        cpu->halted = 0;
    }

    return false;
}

static inline void cpu_handle_debug_exception(CPUState *cpu)
{
    CPUClass *cc = CPU_GET_CLASS(cpu);
    CPUWatchpoint *wp;

    if (!cpu->watchpoint_hit) {
        QTAILQ_FOREACH(wp, &cpu->watchpoints, entry) {
            wp->flags &= ~BP_WATCHPOINT_HIT;
        }
    }

    cc->debug_excp_handler(cpu);
}

static inline bool cpu_handle_exception(CPUState *cpu, int *ret)
{
    if (cpu->exception_index >= 0) {
        if (cpu->exception_index >= EXCP_INTERRUPT) {
            /* exit request from the cpu execution loop */
            *ret = cpu->exception_index;
            if (*ret == EXCP_DEBUG) {
                cpu_handle_debug_exception(cpu);
            }
            cpu->exception_index = -1;
            return true;
        } else {
#if defined(CONFIG_USER_ONLY)
            /* if user mode only, we simulate a fake exception
               which will be handled outside the cpu execution
               loop */
#if defined(TARGET_I386)
            CPUClass *cc = CPU_GET_CLASS(cpu);
            cc->do_interrupt(cpu);
#endif
            *ret = cpu->exception_index;
            cpu->exception_index = -1;
            return true;
#else
            if (replay_exception()) {
                CPUClass *cc = CPU_GET_CLASS(cpu);
                qemu_mutex_lock_iothread();
                cc->do_interrupt(cpu);
                qemu_mutex_unlock_iothread();
                cpu->exception_index = -1;
            } else if (!replay_has_interrupt()) {
                /* give a chance to iothread in replay mode */
                *ret = EXCP_INTERRUPT;
                return true;
            }
#endif
        }
#ifndef CONFIG_USER_ONLY
    } else if (replay_has_exception()
               && cpu->icount_decr.u16.low + cpu->icount_extra == 0) {
        /* try to cause an exception pending in the log */
        cpu_exec_nocache(cpu, 1, tb_find(cpu, NULL, 0), true);
        *ret = -1;
        return true;
#endif
    }

    return false;
}

static inline bool cpu_handle_interrupt(CPUState *cpu,
                                        TranslationBlock **last_tb)
{
    CPUClass *cc = CPU_GET_CLASS(cpu);

    if (unlikely(atomic_read(&cpu->interrupt_request))) {
        int interrupt_request;
        qemu_mutex_lock_iothread();
        interrupt_request = cpu->interrupt_request;
        if (unlikely(cpu->singlestep_enabled & SSTEP_NOIRQ)) {
            /* Mask out external interrupts for this step. */
            interrupt_request &= ~CPU_INTERRUPT_SSTEP_MASK;
        }
        if (interrupt_request & CPU_INTERRUPT_DEBUG) {
            cpu->interrupt_request &= ~CPU_INTERRUPT_DEBUG;
            cpu->exception_index = EXCP_DEBUG;
            qemu_mutex_unlock_iothread();
            return true;
        }
        if (replay_mode == REPLAY_MODE_PLAY && !replay_has_interrupt()) {
            /* Do nothing */
        } else if (interrupt_request & CPU_INTERRUPT_HALT) {
            replay_interrupt();
            cpu->interrupt_request &= ~CPU_INTERRUPT_HALT;
            cpu->halted = 1;
            cpu->exception_index = EXCP_HLT;
            qemu_mutex_unlock_iothread();
            return true;
        }
#if defined(TARGET_I386)
        else if (interrupt_request & CPU_INTERRUPT_INIT) {
            X86CPU *x86_cpu = X86_CPU(cpu);
            CPUArchState *env = &x86_cpu->env;
            replay_interrupt();
            cpu_svm_check_intercept_param(env, SVM_EXIT_INIT, 0, 0);
            do_cpu_init(x86_cpu);
            cpu->exception_index = EXCP_HALTED;
            qemu_mutex_unlock_iothread();
            return true;
        }
#else
        else if (interrupt_request & CPU_INTERRUPT_RESET) {
            replay_interrupt();
            cpu_reset(cpu);
            qemu_mutex_unlock_iothread();
            return true;
        }
#endif
        /* The target hook has 3 exit conditions:
           False when the interrupt isn't processed,
           True when it is, and we should restart on a new TB,
           and via longjmp via cpu_loop_exit.  */
        else {
            if (cc->cpu_exec_interrupt(cpu, interrupt_request)) {
                replay_interrupt();
                *last_tb = NULL;
            }
            /* The target hook may have updated the 'cpu->interrupt_request';
             * reload the 'interrupt_request' value */
            interrupt_request = cpu->interrupt_request;
        }
        if (interrupt_request & CPU_INTERRUPT_EXITTB) {
            cpu->interrupt_request &= ~CPU_INTERRUPT_EXITTB;
            /* ensure that no TB jump will be modified as
               the program flow was changed */
            *last_tb = NULL;
        }

        /* If we exit via cpu_loop_exit/longjmp it is reset in cpu_exec */
        qemu_mutex_unlock_iothread();
    }

<<<<<<< HEAD

    if (unlikely(atomic_read(&cpu->exit_request) || replay_has_interrupt())) {
=======
    /* Finally, check if we need to exit to the main loop.  */
    if (unlikely(atomic_read(&cpu->exit_request)
        || (use_icount && cpu->icount_decr.u16.low + cpu->icount_extra == 0))) {
>>>>>>> 55ac0a9b
        atomic_set(&cpu->exit_request, 0);
        cpu->exception_index = EXCP_INTERRUPT;
        return true;
    }

    return false;
}

static inline void cpu_loop_exec_tb(CPUState *cpu, TranslationBlock *tb,
                                    TranslationBlock **last_tb, int *tb_exit)
{
    uintptr_t ret;
    int32_t insns_left;

    trace_exec_tb(tb, tb->pc);
    ret = cpu_tb_exec(cpu, tb);
    tb = (TranslationBlock *)(ret & ~TB_EXIT_MASK);
    *tb_exit = ret & TB_EXIT_MASK;
<<<<<<< HEAD
    switch (*tb_exit) {
    case TB_EXIT_REQUESTED:
        /* Something asked us to stop executing chained TBs; just
         * continue round the main loop. Whatever requested the exit
         * will also have set something else (eg interrupt_request)
         * which we will handle next time around the loop.  But we
         * need to ensure the tcg_exit_req read in generated code
         * comes before the next read of cpu->exit_request or
         * cpu->interrupt_request.
=======
    if (*tb_exit != TB_EXIT_REQUESTED) {
        *last_tb = tb;
        return;
    }

    *last_tb = NULL;
    insns_left = atomic_read(&cpu->icount_decr.u32);
    atomic_set(&cpu->icount_decr.u16.high, 0);
    if (insns_left < 0) {
        /* Something asked us to stop executing
         * chained TBs; just continue round the main
         * loop. Whatever requested the exit will also
         * have set something else (eg exit_request or
         * interrupt_request) which we will handle
         * next time around the loop.  But we need to
         * ensure the zeroing of tcg_exit_req (see cpu_tb_exec)
         * comes before the next read of cpu->exit_request
         * or cpu->interrupt_request.
>>>>>>> 55ac0a9b
         */
        smp_mb();
        return;
    }

    /* Instruction counter expired.  */
    assert(use_icount);
#ifndef CONFIG_USER_ONLY
    if (cpu->icount_extra) {
        /* Refill decrementer and continue execution.  */
        cpu->icount_extra += insns_left;
        insns_left = MIN(0xffff, cpu->icount_extra);
        cpu->icount_extra -= insns_left;
        cpu->icount_decr.u16.low = insns_left;
    } else {
        /* Execute any remaining instructions, then let the main loop
         * handle the next event.
         */
        if (insns_left > 0) {
            cpu_exec_nocache(cpu, insns_left, tb, false);
        }
    }
#endif
}

/* main execution loop */

int cpu_exec(CPUState *cpu)
{
    CPUClass *cc = CPU_GET_CLASS(cpu);
    int ret;
    SyncClocks sc = { 0 };

    /* replay_interrupt may need current_cpu */
    current_cpu = cpu;

    if (cpu_handle_halt(cpu)) {
        return EXCP_HALTED;
    }

    rcu_read_lock();

    cc->cpu_exec_enter(cpu);

    /* Calculate difference between guest clock and host clock.
     * This delay includes the delay of the last cycle, so
     * what we have to do is sleep until it is 0. As for the
     * advance/delay we gain here, we try to fix it next time.
     */
    init_delay_params(&sc, cpu);

    /* prepare setjmp context for exception handling */
    if (sigsetjmp(cpu->jmp_env, 0) != 0) {
#if defined(__clang__) || !QEMU_GNUC_PREREQ(4, 6)
        /* Some compilers wrongly smash all local variables after
         * siglongjmp. There were bug reports for gcc 4.5.0 and clang.
         * Reload essential local variables here for those compilers.
         * Newer versions of gcc would complain about this code (-Wclobbered). */
        cpu = current_cpu;
        cc = CPU_GET_CLASS(cpu);
#else /* buggy compiler */
        /* Assert that the compiler does not smash local variables. */
        g_assert(cpu == current_cpu);
        g_assert(cc == CPU_GET_CLASS(cpu));
#endif /* buggy compiler */
        cpu->can_do_io = 1;
        tb_lock_reset();
        if (qemu_mutex_iothread_locked()) {
            qemu_mutex_unlock_iothread();
        }
    }

    /* if an exception is pending, we execute it here */
    while (!cpu_handle_exception(cpu, &ret)) {
        TranslationBlock *last_tb = NULL;
        int tb_exit = 0;

        while (!cpu_handle_interrupt(cpu, &last_tb)) {
            TranslationBlock *tb = tb_find(cpu, last_tb, tb_exit);
            cpu_loop_exec_tb(cpu, tb, &last_tb, &tb_exit);
            /* Try to align the host and virtual clocks
               if the guest is in advance */
            align_clocks(&sc, cpu);
        }
    }

    cc->cpu_exec_exit(cpu);
    rcu_read_unlock();

    return ret;
}<|MERGE_RESOLUTION|>--- conflicted
+++ resolved
@@ -554,14 +554,9 @@
         qemu_mutex_unlock_iothread();
     }
 
-<<<<<<< HEAD
-
-    if (unlikely(atomic_read(&cpu->exit_request) || replay_has_interrupt())) {
-=======
     /* Finally, check if we need to exit to the main loop.  */
     if (unlikely(atomic_read(&cpu->exit_request)
         || (use_icount && cpu->icount_decr.u16.low + cpu->icount_extra == 0))) {
->>>>>>> 55ac0a9b
         atomic_set(&cpu->exit_request, 0);
         cpu->exception_index = EXCP_INTERRUPT;
         return true;
@@ -580,17 +575,6 @@
     ret = cpu_tb_exec(cpu, tb);
     tb = (TranslationBlock *)(ret & ~TB_EXIT_MASK);
     *tb_exit = ret & TB_EXIT_MASK;
-<<<<<<< HEAD
-    switch (*tb_exit) {
-    case TB_EXIT_REQUESTED:
-        /* Something asked us to stop executing chained TBs; just
-         * continue round the main loop. Whatever requested the exit
-         * will also have set something else (eg interrupt_request)
-         * which we will handle next time around the loop.  But we
-         * need to ensure the tcg_exit_req read in generated code
-         * comes before the next read of cpu->exit_request or
-         * cpu->interrupt_request.
-=======
     if (*tb_exit != TB_EXIT_REQUESTED) {
         *last_tb = tb;
         return;
@@ -600,16 +584,13 @@
     insns_left = atomic_read(&cpu->icount_decr.u32);
     atomic_set(&cpu->icount_decr.u16.high, 0);
     if (insns_left < 0) {
-        /* Something asked us to stop executing
-         * chained TBs; just continue round the main
-         * loop. Whatever requested the exit will also
-         * have set something else (eg exit_request or
-         * interrupt_request) which we will handle
-         * next time around the loop.  But we need to
-         * ensure the zeroing of tcg_exit_req (see cpu_tb_exec)
+        /* Something asked us to stop executing chained TBs; just
+         * continue round the main loop. Whatever requested the exit
+         * will also have set something else (eg exit_request or
+         * interrupt_request) which we will handle next time around
+         * the loop.  But we need to ensure the zeroing of icount_decr
          * comes before the next read of cpu->exit_request
          * or cpu->interrupt_request.
->>>>>>> 55ac0a9b
          */
         smp_mb();
         return;
